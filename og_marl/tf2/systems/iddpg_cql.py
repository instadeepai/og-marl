--- conflicted
+++ resolved
@@ -22,12 +22,9 @@
     batch_concat_agent_id_to_obs,
     batched_agents,
     expand_batch_and_agent_dim_of_time_major_sequence,
-<<<<<<< HEAD
     unroll_rnn,
-=======
     merge_batch_and_agent_dim_of_time_major_sequence,
     switch_two_leading_dims,
->>>>>>> 6de4f92b
 )
 
 
@@ -44,17 +41,9 @@
         policy_learning_rate=1e-3,
         add_agent_id_to_obs=False,
         random_exploration_timesteps=0,
-<<<<<<< HEAD
-        num_ood_actions=10, # CQL
-        cql_weight=5.0, # CQL  
-        cql_sigma=0.2, # CQL
-=======
         num_ood_actions=10,  # CQL
         cql_weight=5.0,  # CQL
         cql_sigma=0.2,  # CQL
-        target_action_gap=10.0,  # CQL
-        cql_alpha_learning_rate=3e-4,  # CQL
->>>>>>> 6de4f92b
     ):
         super().__init__(
             environment=environment,
@@ -78,7 +67,6 @@
         batch = batched_agents(self._environment.possible_agents, batch)
 
         # Unpack the batch
-<<<<<<< HEAD
         observations = batch["observations"] # (B,T,N,O)
         actions = batch["actions"] # (B,T,N,A)
         env_states = batch["state"] # (B,T,S)
@@ -89,21 +77,6 @@
 
         # When to reset the RNN hidden state
         resets = tf.maximum(terminals, truncations) # equivalent to logical 'or'
-=======
-        observations = batch["observations"]  # (B,T,N,O)
-        actions = batch["actions"]  # (B,T,N,A)
-        env_states = batch["state"]  # (B,T,S)
-        rewards = batch["rewards"]  # (B,T,N)
-        # truncations = batch["truncations"]  # (B,T,N)
-        terminals = batch["terminals"]  # (B,T,N)
-        zero_padding_mask = batch["mask"]  # (B,T)
-
-        # done = tf.cast(
-        #     tf.logical_or(tf.cast(truncations, "bool"), tf.cast(terminals, "bool")),
-        #     "float32",
-        # )
-        done = terminals
->>>>>>> 6de4f92b
 
         # Get dims
         B, T, N = actions.shape[:3]
@@ -126,11 +99,7 @@
         target_actions = unroll_rnn(
             self._target_policy_network,
             merge_batch_and_agent_dim_of_time_major_sequence(observations),
-<<<<<<< HEAD
             merge_batch_and_agent_dim_of_time_major_sequence(resets)
-=======
-            self._target_policy_network.initial_state(B * N),
->>>>>>> 6de4f92b
         )
         target_actions = expand_batch_and_agent_dim_of_time_major_sequence(target_actions, B, N)
 
@@ -146,13 +115,9 @@
         target_qs = tf.minimum(target_qs_1, target_qs_2)
 
         # Compute Bellman targets
-<<<<<<< HEAD
-        targets = rewards[:-1] + self._discount * (1-terminals[:-1]) * tf.squeeze(target_qs[1:], axis=-1)
-=======
-        targets = rewards[:-1] + self._discount * (1 - done[:-1]) * tf.squeeze(
+        targets = rewards[:-1] + self._discount * (1 - terminals[:-1]) * tf.squeeze(
             target_qs[1:], axis=-1
         )
->>>>>>> 6de4f92b
 
         # Do forward passes through the networks and calculate the losses
         with tf.GradientTape(persistent=True) as tape:
@@ -177,11 +142,7 @@
             online_actions = unroll_rnn(
                 self._policy_network,
                 merge_batch_and_agent_dim_of_time_major_sequence(observations),
-<<<<<<< HEAD
                 merge_batch_and_agent_dim_of_time_major_sequence(resets)
-=======
-                self._policy_network.initial_state(B * N),
->>>>>>> 6de4f92b
             )
             online_actions = expand_batch_and_agent_dim_of_time_major_sequence(online_actions, B, N)
 
@@ -264,10 +225,6 @@
                 - ood_actions_log_prob[:-1]
             )
 
-<<<<<<< HEAD
-            next_current_ood_qs_1 = self._critic_network_1(repeat_observations[:-1], repeat_env_states[:-1], current_ood_actions[1:], current_ood_actions[1:]) - ood_actions_log_prob[1:]
-            next_current_ood_qs_2 = self._critic_network_2(repeat_observations[:-1], repeat_env_states[:-1], current_ood_actions[1:], current_ood_actions[1:]) - ood_actions_log_prob[1:]
-=======
             next_current_ood_qs_1 = (
                 self._critic_network_1(
                     repeat_observations[:-1],
@@ -286,7 +243,6 @@
                 )
                 - ood_actions_log_prob[1:]
             )
->>>>>>> 6de4f92b
 
             # Reshape
             ood_qs_1 = tf.reshape(ood_qs_1, (T - 1, B, self._num_ood_actions, N))
@@ -331,21 +287,12 @@
             target_online_actions = unroll_rnn(
                 self._target_policy_network,
                 merge_batch_and_agent_dim_of_time_major_sequence(observations),
-<<<<<<< HEAD
                 merge_batch_and_agent_dim_of_time_major_sequence(resets)
-=======
-                self._policy_network.initial_state(B * N),
->>>>>>> 6de4f92b
             )
             target_online_actions = expand_batch_and_agent_dim_of_time_major_sequence(target_online_actions, B, N)
 
-<<<<<<< HEAD
             qs_1 = self._critic_network_1(observations, env_states, online_actions, target_online_actions)
             qs_2 = self._critic_network_2(observations, env_states, online_actions, target_online_actions)
-=======
-            qs_1 = self._critic_network_1(observations, env_states, online_actions, replay_actions)
-            qs_2 = self._critic_network_2(observations, env_states, online_actions, replay_actions)
->>>>>>> 6de4f92b
             qs = tf.minimum(qs_1, qs_2)
 
             policy_loss = -tf.squeeze(qs, axis=-1) + 1e-3 * tf.reduce_mean(

--- conflicted
+++ resolved
@@ -27,19 +27,10 @@
     expand_batch_and_agent_dim_of_time_major_sequence,
     merge_batch_and_agent_dim_of_time_major_sequence,
     set_growing_gpu_memory,
-<<<<<<< HEAD
     concat_agent_id_to_obs,
+    switch_two_leading_dims,
     unroll_rnn
 )
-
-class StateAndJointActionCritic(snt.Module):
-=======
-    switch_two_leading_dims,
-)
-
-set_growing_gpu_memory()
-
->>>>>>> 6de4f92b
 
 class StateAndJointActionCritic(snt.Module):
     def __init__(self, num_agents, num_actions):
@@ -49,7 +40,7 @@
         self._critic_network = snt.Sequential(
             [
                 snt.Linear(256),
-                tf.keras.layers.ReLU(),
+                tf.keras.layers.ReLU(),         
                 snt.Linear(256),
                 tf.keras.layers.ReLU(),
                 snt.Linear(1),
@@ -104,7 +95,6 @@
         all_joint_actions.append(joint_action)
     all_joint_actions = tf.stack(all_joint_actions, axis=2)
     return all_joint_actions
-    # return tf.reshape(agent_actions, (T,B,N*A))#all_joint_actions
 
 
 class StateAndActionCritic(snt.Module):
@@ -196,13 +186,9 @@
         self._target_policy_network = copy.deepcopy(self._policy_network)
 
         # Critic network
-<<<<<<< HEAD
-        self._critic_network_1 = StateAndJointActionCritic(len(self._environment.possible_agents), self._environment._num_actions) # shared network for all agents
-=======
         self._critic_network_1 = StateAndActionCritic(
             len(self._environment.possible_agents), self._environment._num_actions
         )  # shared network for all agents
->>>>>>> 6de4f92b
         self._critic_network_2 = copy.deepcopy(self._critic_network_1)
 
         # Target critic network
@@ -268,7 +254,6 @@
             actions[agent] = action
 
         return actions, next_rnn_states
-<<<<<<< HEAD
     
     def train_step(self, experience):
         logs = self._tf_train_step(experience)
@@ -289,31 +274,6 @@
 
         # When to reset the RNN hidden state
         resets = tf.maximum(terminals, truncations) # equivalent to logical 'or'
-=======
-
-    def train_step(self, batch):
-        logs = self._tf_train_step(batch)
-        return logs
-
-    @tf.function(jit_compile=True)  # NOTE: comment this out if using debugger
-    def _tf_train_step(self, batch):
-        batch = batched_agents(self._environment.possible_agents, batch)
-
-        # Unpack the batch
-        observations = batch["observations"]  # (B,T,N,O)
-        actions = batch["actions"]  # (B,T,N,A)
-        env_states = batch["state"]  # (B,T,S)
-        rewards = batch["rewards"]  # (B,T,N)
-        # truncations = batch["truncations"]  # (B,T,N)
-        terminals = batch["terminals"]  # (B,T,N)
-        zero_padding_mask = batch["mask"]  # (B,T)
-
-        # done = tf.cast(
-        #     tf.logical_or(tf.cast(truncations, "bool"), tf.cast(terminals, "bool")),
-        #     "float32",
-        # )
-        done = terminals
->>>>>>> 6de4f92b
 
         # Get dims
         B, T, N = actions.shape[:3]
@@ -335,11 +295,7 @@
         target_actions = unroll_rnn(
             self._target_policy_network,
             merge_batch_and_agent_dim_of_time_major_sequence(observations),
-<<<<<<< HEAD
             merge_batch_and_agent_dim_of_time_major_sequence(resets)
-=======
-            self._target_policy_network.initial_state(B * N),
->>>>>>> 6de4f92b
         )
         target_actions = expand_batch_and_agent_dim_of_time_major_sequence(target_actions, B, N)
 
@@ -355,13 +311,9 @@
         target_qs = tf.minimum(target_qs_1, target_qs_2)
 
         # Compute Bellman targets
-<<<<<<< HEAD
-        targets = rewards[:-1] + self._discount * (1-terminals[:-1]) * tf.squeeze(target_qs[1:], axis=-1)
-=======
-        targets = rewards[:-1] + self._discount * (1 - done[:-1]) * tf.squeeze(
+        targets = rewards[:-1] + self._discount * (1 - terminals[:-1]) * tf.squeeze(
             target_qs[1:], axis=-1
         )
->>>>>>> 6de4f92b
 
         # Do forward passes through the networks and calculate the losses
         with tf.GradientTape(persistent=True) as tape:
@@ -390,11 +342,7 @@
             onlin_actions = unroll_rnn(
                 self._policy_network,
                 merge_batch_and_agent_dim_of_time_major_sequence(observations),
-<<<<<<< HEAD
                 merge_batch_and_agent_dim_of_time_major_sequence(resets)
-=======
-                self._policy_network.initial_state(B * N),
->>>>>>> 6de4f92b
             )
             online_actions = expand_batch_and_agent_dim_of_time_major_sequence(onlin_actions, B, N)
 

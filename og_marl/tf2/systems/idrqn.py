--- conflicted
+++ resolved
@@ -27,25 +27,17 @@
     batched_agents,
     concat_agent_id_to_obs,
     expand_batch_and_agent_dim_of_time_major_sequence,
+    concat_agent_id_to_obs,
+    unroll_rnn,
     gather,
     merge_batch_and_agent_dim_of_time_major_sequence,
-<<<<<<< HEAD
-    expand_batch_and_agent_dim_of_time_major_sequence,
-    concat_agent_id_to_obs,
-    unroll_rnn
-=======
     set_growing_gpu_memory,
     switch_two_leading_dims,
->>>>>>> 6de4f92b
 )
 
 class IDRQNSystem(BaseMARLSystem):
-<<<<<<< HEAD
-    """Independent Deep Recurrent Q-Networks System"""
-=======
 
     """Independent Deep Recurrent Q-Networs System"""
->>>>>>> 6de4f92b
 
     def __init__(
         self,
@@ -61,14 +53,7 @@
         add_agent_id_to_obs=False,
     ):
         super().__init__(
-<<<<<<< HEAD
-            environment,
-            logger,
-            add_agent_id_to_obs=add_agent_id_to_obs,
-            discount=discount,
-=======
             environment, logger, add_agent_id_to_obs=add_agent_id_to_obs, discount=discount
->>>>>>> 6de4f92b
         )
 
         # Exploration
@@ -76,13 +61,8 @@
         self._eps_min = eps_min
         self._eps_dec = (1.0 - self._eps_min) / self._eps_dec_timesteps
 
-<<<<<<< HEAD
-        # Q-network (shared parameters for all agents)
-        self._q_network =snt.DeepRNN(
-=======
         # Q-network
         self._q_network = snt.DeepRNN(
->>>>>>> 6de4f92b
             [
                 snt.Linear(linear_layer_dim),
                 tf.nn.relu,
@@ -90,11 +70,7 @@
                 tf.nn.relu,
                 snt.Linear(self._environment._num_actions),
             ]
-<<<<<<< HEAD
-        )
-=======
         )  # shared network for all agents
->>>>>>> 6de4f92b
 
         # Target Q-network
         self._target_q_network = copy.deepcopy(self._q_network)
@@ -119,13 +95,6 @@
         return
 
     def select_actions(self, observations, legal_actions=None, explore=True):
-<<<<<<< HEAD
-        self._env_step_ctr += 1.0
-        env_step_ctr, observations, legal_actions = tree.map_structure(tf.convert_to_tensor, (self._env_step_ctr, observations, legal_actions))
-        actions, next_rnn_states = self._tf_select_actions(env_step_ctr, observations, legal_actions, self._rnn_states, explore)
-        self._rnn_states = next_rnn_states
-        return tree.map_structure(lambda x: int(x.numpy()), actions) # convert to numpy and squeeze batch dim
-=======
         if explore:
             self._env_step_ctr += 1.0
 
@@ -139,7 +108,6 @@
         return tree.map_structure(
             lambda x: x.numpy(), actions
         )  # convert to numpy and squeeze batch dim
->>>>>>> 6de4f92b
 
     @tf.function(jit_compile=True)
     def _tf_select_actions(self, env_step_ctr, observations, legal_actions, rnn_states, explore):
@@ -164,17 +132,9 @@
 
             epsilon = tf.maximum(1.0 - self._eps_dec * env_step_ctr, self._eps_min)
 
-<<<<<<< HEAD
-            greedy_probs = tf.one_hot(greedy_action, masked_q_values.shape[-1])
-            uniform_legal_action_probs = agent_legal_actions / tf.reduce_sum(agent_legal_actions)
-            probs = (1.0-epsilon) * greedy_probs + epsilon * uniform_legal_action_probs
-            probs = tf.expand_dims(probs, axis=0)
-            logits = tf.math.log(probs)
-=======
             greedy_logits = tf.math.log(tf.one_hot(greedy_action, masked_q_values.shape[-1]))
             logits = (1.0 - epsilon) * greedy_logits + epsilon * tf.math.log(agent_legal_actions)
             logits = tf.expand_dims(logits, axis=0)
->>>>>>> 6de4f92b
 
             if explore:
                 action = tf.random.categorical(logits, num_samples=1)
@@ -185,18 +145,12 @@
             actions[agent] = action
 
         return actions, next_rnn_states
-<<<<<<< HEAD
-    
+
     def train_step(self, experience):
-=======
-
-    def train_step(self, batch):
->>>>>>> 6de4f92b
         self._train_step_ctr += 1
         logs = self._tf_train_step(tf.convert_to_tensor(self._train_step_ctr), experience)
         return logs
 
-<<<<<<< HEAD
     @tf.function(jit_compile=True) # NOTE: comment this out if using debugger
     def _tf_train_step(self, train_step_ctr, experience):
         experience = batched_agents(self._environment.possible_agents, experience)
@@ -213,27 +167,6 @@
 
         # When to reset the RNN hidden state
         resets = tf.maximum(terminals, truncations) # equivalent to logical 'or'
-=======
-    @tf.function(jit_compile=True)  # NOTE: comment this out if using debugger
-    def _tf_train_step(self, train_step_ctr, batch):
-        batch = batched_agents(self._environment.possible_agents, batch)
-
-        # Unpack the batch
-        observations = batch["observations"]  # (B,T,N,O)
-        actions = batch["actions"]  # (B,T,N)
-        # env_states = batch["state"]  # (B,T,S)
-        rewards = batch["rewards"]  # (B,T,N)
-        # truncations = batch["truncations"]  # (B,T,N)
-        terminals = batch["terminals"]  # (B,T,N)
-        zero_padding_mask = batch["mask"]  # (B,T)
-        legal_actions = batch["legals"]  # (B,T,N,A)
-
-        # done = tf.cast(
-        #     tf.logical_or(tf.cast(truncations, "bool"), tf.cast(terminals, "bool")),
-        #     "float32",
-        # )
-        done = terminals
->>>>>>> 6de4f92b
 
         # Get dims
         B, T, N, A = legal_actions.shape
@@ -251,15 +184,10 @@
         resets = merge_batch_and_agent_dim_of_time_major_sequence(resets)
 
         # Unroll target network
-<<<<<<< HEAD
         target_qs_out = unroll_rnn(
             self._target_q_network, 
             observations,
             resets
-=======
-        target_qs_out, _ = snt.static_unroll(
-            self._target_q_network, observations, self._target_q_network.initial_state(B * N)
->>>>>>> 6de4f92b
         )
 
         # Expand batch and agent_dim
@@ -270,15 +198,10 @@
 
         with tf.GradientTape() as tape:
             # Unroll online network
-<<<<<<< HEAD
             qs_out = unroll_rnn(
                 self._q_network, 
                 observations, 
                 resets
-=======
-            qs_out, _ = snt.static_unroll(
-                self._q_network, observations, self._q_network.initial_state(B * N)
->>>>>>> 6de4f92b
             )
 
             # Expand batch and agent_dim
@@ -298,11 +221,7 @@
             target_max_qs = gather(target_qs_out, cur_max_actions, axis=-1, keepdims=False)
 
             # Compute targets
-<<<<<<< HEAD
-            targets = rewards[:, :-1] + (1-terminals[:, :-1]) * self._discount * target_max_qs[:, 1:]
-=======
-            targets = rewards[:, :-1] + (1 - done[:, :-1]) * self._discount * target_max_qs[:, 1:]
->>>>>>> 6de4f92b
+            targets = rewards[:, :-1] + (1 - terminals[:, :-1]) * self._discount * target_max_qs[:, 1:]
             targets = tf.stop_gradient(targets)
 
             # Chop off last time step
@@ -355,5 +274,4 @@
 
         # tau = self._target_update_rate
         # for src, dest in zip(online_variables, target_variables):
-        #     dest.assign(dest * (1.0 - tau) + src * tau)
-            +        #     dest.assign(dest * (1.0 - tau) + src * tau)
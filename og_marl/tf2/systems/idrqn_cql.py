# Copyright 2023 InstaDeep Ltd. All rights reserved.

# Licensed under the Apache License, Version 2.0 (the "License");
# you may not use this file except in compliance with the License.
# You may obtain a copy of the License at

#     http://www.apache.org/licenses/LICENSE-2.0

# Unless required by applicable law or agreed to in writing, software
# distributed under the License is distributed on an "AS IS" BASIS,
# WITHOUT WARRANTIES OR CONDITIONS OF ANY KIND, either express or implied.
# See the License for the specific language governing permissions and
# limitations under the License.
"""Implementation of IDRQN+CQL"""
import sonnet as snt
import tensorflow as tf

from og_marl.tf2.systems.qmix import QMIXSystem
from og_marl.tf2.utils import (
    batch_concat_agent_id_to_obs,
    batched_agents,
    expand_batch_and_agent_dim_of_time_major_sequence,
<<<<<<< HEAD
    batched_agents,
    unroll_rnn
=======
    gather,
    merge_batch_and_agent_dim_of_time_major_sequence,
    switch_two_leading_dims,
>>>>>>> 6de4f92b
)


class IDRQNCQLSystem(QMIXSystem):

    """IDRQN+CQL System"""

    def __init__(
        self,
        environment,
        logger,
        num_ood_actions=5,
        cql_weight=1.0,
        linear_layer_dim=64,
        recurrent_layer_dim=64,
        mixer_embed_dim=32,
        mixer_hyper_dim=64,
        discount=0.99,
        target_update_period=200,
        learning_rate=3e-4,
        add_agent_id_to_obs=False,
    ):
        super().__init__(
            environment,
            logger,
            linear_layer_dim=linear_layer_dim,
            recurrent_layer_dim=recurrent_layer_dim,
            mixer_embed_dim=mixer_embed_dim,
            mixer_hyper_dim=mixer_hyper_dim,
            add_agent_id_to_obs=add_agent_id_to_obs,
            discount=discount,
            target_update_period=target_update_period,
            learning_rate=learning_rate,
        )

        # CQL
        self._num_ood_actions = num_ood_actions
        self._cql_weight = cql_weight

    @tf.function(jit_compile=True)
    def _tf_train_step(self, train_step, batch):
        batch = batched_agents(self._environment.possible_agents, batch)

        # Unpack the batch
        observations = batch["observations"]  # (B,T,N,O)
        actions = tf.cast(batch["actions"], "int32")  # (B,T,N)
        # env_states = batch["state"]  # (B,T,S)
        rewards = batch["rewards"]  # (B,T,N)
        # truncations = batch["truncations"]  # (B,T,N)
        terminals = batch["terminals"]  # (B,T,N)
        zero_padding_mask = batch["mask"]  # (B,T)
        legal_actions = batch["legals"]  # (B,T,N,A)

        done = terminals

        # When to reset the RNN hidden state
        resets = tf.maximum(terminals, truncations) # equivalent to logical 'or'

        # Get dims
        B, T, N, A = legal_actions.shape

        # Maybe add agent ids to observation
        if self._add_agent_id_to_obs:
            observations = batch_concat_agent_id_to_obs(observations)

        # Make time-major
        observations = switch_two_leading_dims(observations)
        resets = switch_two_leading_dims(resets)

        # Merge batch_dim and agent_dim
        observations = merge_batch_and_agent_dim_of_time_major_sequence(observations)
        resets = merge_batch_and_agent_dim_of_time_major_sequence(resets)

        # Unroll target network
<<<<<<< HEAD
        target_qs_out = unroll_rnn(
            self._target_q_network, 
            observations,
            resets
=======
        target_qs_out, _ = snt.static_unroll(
            self._target_q_network, observations, self._target_q_network.initial_state(B * N)
>>>>>>> 6de4f92b
        )

        # Expand batch and agent_dim
        target_qs_out = expand_batch_and_agent_dim_of_time_major_sequence(target_qs_out, B, N)

        # Make batch-major again
        target_qs_out = switch_two_leading_dims(target_qs_out)

        with tf.GradientTape() as tape:
            # Unroll online network
<<<<<<< HEAD
            qs_out = unroll_rnn(
                self._q_network, 
                observations, 
                resets
=======
            qs_out, _ = snt.static_unroll(
                self._q_network, observations, self._q_network.initial_state(B * N)
>>>>>>> 6de4f92b
            )

            # Expand batch and agent_dim
            qs_out = expand_batch_and_agent_dim_of_time_major_sequence(qs_out, B, N)

            # Make batch-major again
            qs_out = switch_two_leading_dims(qs_out)

            # Pick the Q-Values for the actions taken by each agent
            chosen_action_qs = gather(qs_out, actions, axis=3, keepdims=False)

            # Max over target Q-Values/ Double q learning
            qs_out_selector = tf.where(
                tf.cast(legal_actions, "bool"), qs_out, -9999999
            )  # legal action masking
            cur_max_actions = tf.argmax(qs_out_selector, axis=3)
            target_max_qs = gather(target_qs_out, cur_max_actions, axis=-1)

            # Compute targets
            targets = rewards[:, :-1] + (1 - done[:, :-1]) * self._discount * target_max_qs[:, 1:]
            targets = tf.stop_gradient(targets)

            # TD-Error Loss
            loss = 0.5 * tf.square(targets - chosen_action_qs[:, :-1])

            #############
            #### CQL ####
            #############

            random_ood_actions = tf.random.uniform(
                shape=(self._num_ood_actions, B, T, N), minval=0, maxval=A, dtype=tf.dtypes.int64
            )  # [Ra, B, T, N]

            all_ood_qs = []
            for i in range(self._num_ood_actions):
                # Gather
                one_hot_indices = tf.one_hot(random_ood_actions[i], depth=qs_out.shape[-1])
                ood_qs = tf.reduce_sum(
                    qs_out * one_hot_indices, axis=-1, keepdims=False
                )  # [B, T, N]

                # Mixing
                all_ood_qs.append(ood_qs)  # [B, T, Ra]

            all_ood_qs.append(chosen_action_qs)  # [B, T, Ra + 1]
            all_ood_qs = tf.concat(all_ood_qs, axis=-1)

            cql_loss = self._apply_mask(
                tf.reduce_logsumexp(all_ood_qs, axis=-1, keepdims=True)[:, :-1], zero_padding_mask
            ) - self._apply_mask(chosen_action_qs[:, :-1], zero_padding_mask)

            #############
            #### end ####
            #############

            # Mask out zero-padded timesteps
            loss = self._apply_mask(loss, zero_padding_mask) + cql_loss

        # Get trainable variables
        variables = (*self._q_network.trainable_variables,)

        # Compute gradients.
        gradients = tape.gradient(loss, variables)

        # Apply gradients.
        self._optimizer.apply(gradients, variables)

        # Online variables
        online_variables = (*self._q_network.variables,)

        # Get target variables
        target_variables = (*self._target_q_network.variables,)

        # Maybe update target network
        self._update_target_network(train_step, online_variables, target_variables)

        return {
            "Loss": loss,
            "Mean Q-values": tf.reduce_mean(qs_out),
            "Mean Chosen Q-values": tf.reduce_mean(chosen_action_qs),
        }<|MERGE_RESOLUTION|>--- conflicted
+++ resolved
@@ -20,14 +20,11 @@
     batch_concat_agent_id_to_obs,
     batched_agents,
     expand_batch_and_agent_dim_of_time_major_sequence,
-<<<<<<< HEAD
     batched_agents,
-    unroll_rnn
-=======
+    unroll_rnn,
     gather,
     merge_batch_and_agent_dim_of_time_major_sequence,
     switch_two_leading_dims,
->>>>>>> 6de4f92b
 )
 
 
@@ -76,12 +73,10 @@
         actions = tf.cast(batch["actions"], "int32")  # (B,T,N)
         # env_states = batch["state"]  # (B,T,S)
         rewards = batch["rewards"]  # (B,T,N)
-        # truncations = batch["truncations"]  # (B,T,N)
+        truncations = batch["truncations"]  # (B,T,N)
         terminals = batch["terminals"]  # (B,T,N)
         zero_padding_mask = batch["mask"]  # (B,T)
         legal_actions = batch["legals"]  # (B,T,N,A)
-
-        done = terminals
 
         # When to reset the RNN hidden state
         resets = tf.maximum(terminals, truncations) # equivalent to logical 'or'
@@ -102,15 +97,10 @@
         resets = merge_batch_and_agent_dim_of_time_major_sequence(resets)
 
         # Unroll target network
-<<<<<<< HEAD
         target_qs_out = unroll_rnn(
             self._target_q_network, 
             observations,
             resets
-=======
-        target_qs_out, _ = snt.static_unroll(
-            self._target_q_network, observations, self._target_q_network.initial_state(B * N)
->>>>>>> 6de4f92b
         )
 
         # Expand batch and agent_dim
@@ -121,15 +111,10 @@
 
         with tf.GradientTape() as tape:
             # Unroll online network
-<<<<<<< HEAD
             qs_out = unroll_rnn(
                 self._q_network, 
                 observations, 
                 resets
-=======
-            qs_out, _ = snt.static_unroll(
-                self._q_network, observations, self._q_network.initial_state(B * N)
->>>>>>> 6de4f92b
             )
 
             # Expand batch and agent_dim
@@ -149,7 +134,7 @@
             target_max_qs = gather(target_qs_out, cur_max_actions, axis=-1)
 
             # Compute targets
-            targets = rewards[:, :-1] + (1 - done[:, :-1]) * self._discount * target_max_qs[:, 1:]
+            targets = rewards[:, :-1] + (1 - terminals[:, :-1]) * self._discount * target_max_qs[:, 1:]
             targets = tf.stop_gradient(targets)
 
             # TD-Error Loss

# Copyright 2023 InstaDeep Ltd. All rights reserved.

# Licensed under the Apache License, Version 2.0 (the "License");
# you may not use this file except in compliance with the License.
# You may obtain a copy of the License at

#     http://www.apache.org/licenses/LICENSE-2.0

# Unless required by applicable law or agreed to in writing, software
# distributed under the License is distributed on an "AS IS" BASIS,
# WITHOUT WARRANTIES OR CONDITIONS OF ANY KIND, either express or implied.
# See the License for the specific language governing permissions and
# limitations under the License.

import os
import sys
import zipfile
from pathlib import Path
<<<<<<< HEAD
from typing import Any, Dict
=======
from typing import Dict, List
>>>>>>> 506a4d35

import jax
import jax.numpy as jnp
import matplotlib.pyplot as plt
import requests
import seaborn as sns
import tensorflow as tf
import tree
<<<<<<< HEAD
from tensorflow import DType

from og_marl.environments.base import BaseEnvironment
=======
from chex import Array
from flashbax.vault import Vault
from git import Optional
>>>>>>> 506a4d35

VAULT_INFO = {
    "smac_v1": {
        "3m": {"url": "https://s3.kao.instadeep.io/offline-marl-dataset/vaults/3m.zip"},
        "8m": {"url": "https://s3.kao.instadeep.io/offline-marl-dataset/vaults/8m.zip"},
        "5m_vs_6m": {"url": "https://s3.kao.instadeep.io/offline-marl-dataset/vaults/5m_vs_6m.zip"},
        "2s3z": {"url": "https://s3.kao.instadeep.io/offline-marl-dataset/vaults/2s3z.zip"},
        "3s5z_vs_3s6z": {
            "url": "https://s3.kao.instadeep.io/offline-marl-dataset/vaults/3s5z_vs_3s6z.zip"
        },
        "2c_vs_64zg": {
            "url": "https://s3.kao.instadeep.io/offline-marl-dataset/vaults/2c_vs_64zg.zip"
        },
    },
    "smac_v2": {
        "terran_5_vs_5": {
            "url": "https://s3.kao.instadeep.io/offline-marl-dataset/vaults/terran_5_vs_5.zip"
        },
    },
    "mamujoco": {
        "2ant": {"url": "https://s3.kao.instadeep.io/offline-marl-dataset/vaults/2ant.zip"},
        "2halfcheetah": {
            "url": "https://s3.kao.instadeep.io/offline-marl-dataset/vaults/2halfcheetah.zip"
        },
        "4ant": {"url": "https://s3.kao.instadeep.io/offline-marl-dataset/vaults/4ant.zip"},
    },
}

DATASET_INFO = {
    "smac_v1": {
        "3m": {"url": "https://tinyurl.com/3m-dataset", "sequence_length": 20, "period": 10},
        "8m": {"url": "https://tinyurl.com/8m-dataset", "sequence_length": 20, "period": 10},
        "5m_vs_6m": {
            "url": "https://tinyurl.com/5m-vs-6m-dataset",
            "sequence_length": 20,
            "period": 10,
        },
        "2s3z": {"url": "https://tinyurl.com/2s3z-dataset", "sequence_length": 20, "period": 10},
        "3s5z_vs_3s6z": {
            "url": "https://tinyurl.com/3s5z-vs-3s6z-dataset3",
            "sequence_length": 20,
            "period": 10,
        },
        "2c_vs_64zg": {
            "url": "https://tinyurl.com/2c-vs-64zg-dataset",
            "sequence_length": 20,
            "period": 10,
        },
        "27m_vs_30m": {
            "url": "https://tinyurl.com/27m-vs-30m-dataset",
            "sequence_length": 20,
            "period": 10,
        },
    },
    "smac_v2": {
        "terran_5_vs_5": {
            "url": "https://tinyurl.com/terran-5-vs-5-dataset",
            "sequence_length": 20,
            "period": 10,
        },
        "zerg_5_vs_5": {
            "url": "https://tinyurl.com/zerg-5-vs-5-dataset",
            "sequence_length": 20,
            "period": 10,
        },
        "terran_10_vs_10": {
            "url": "https://tinyurl.com/terran-10-vs-10-dataset",
            "sequence_length": 20,
            "period": 10,
        },
    },
    "flatland": {
        "3trains": {
            "url": "https://tinyurl.com/3trains-dataset",
            "sequence_length": 20,  # TODO
            "period": 10,
        },
        "5trains": {
            "url": "https://tinyurl.com/5trains-dataset",
            "sequence_length": 20,  # TODO
            "period": 10,
        },
    },
    "mamujoco": {
        "2halfcheetah": {
            "url": "https://tinyurl.com/2halfcheetah-dataset",
            "sequence_length": 20,
            "period": 10,
        },
        "2ant": {"url": "https://tinyurl.com/2ant-dataset", "sequence_length": 20, "period": 10},
        "4ant": {"url": "https://tinyurl.com/4ant-dataset", "sequence_length": 20, "period": 10},
    },
    "voltage_control": {
        "case33_3min_final": {
            "url": "https://tinyurl.com/case33-3min-final-dataset",
            "sequence_length": 20,
            "period": 10,
        },
    },
}


def get_schema_dtypes(environment: BaseEnvironment) -> Dict[str, DType]:
    act_type = list(environment.action_spaces.values())[0].dtype
    schema = {}
    for agent in environment.possible_agents:
        schema[agent + "_observations"] = tf.float32
        schema[agent + "_legal_actions"] = tf.float32
        schema[agent + "_actions"] = act_type
        schema[agent + "_rewards"] = tf.float32
        schema[agent + "_discounts"] = tf.float32

    ## Extras
    # Zero-padding mask
    schema["zero_padding_mask"] = tf.float32

    # Env state
    schema["env_state"] = tf.float32

    # Episode return
    schema["episode_return"] = tf.float32

    return schema


class OfflineMARLDataset:
    def __init__(
        self,
        environment: BaseEnvironment,
        env_name: str,
        scenario_name: str,
        dataset_type: str,
        base_dataset_dir: str = "./datasets",
    ):
        self._environment = environment
        self._schema = get_schema_dtypes(environment)
        self._agents = environment.possible_agents

        path_to_dataset = f"{base_dataset_dir}/{env_name}/{scenario_name}/{dataset_type}"

        file_path = Path(path_to_dataset)
        sub_dir_to_idx = {}
        idx = 0
        for subdir in os.listdir(file_path):
            if file_path.joinpath(subdir).is_dir():
                sub_dir_to_idx[subdir] = idx
                idx += 1

        def get_fname_idx(file_name: str) -> int:
            dir_idx = sub_dir_to_idx[file_name.split("/")[-2]] * 1000
            return dir_idx + int(file_name.split("log_")[-1].split(".")[0])

        filenames = [str(file_name) for file_name in file_path.glob("**/*.tfrecord")]
        filenames = sorted(filenames, key=get_fname_idx)

        filename_dataset = tf.data.Dataset.from_tensor_slices(filenames)
        self.raw_dataset = filename_dataset.flat_map(
            lambda x: tf.data.TFRecordDataset(x, compression_type="GZIP").map(self._decode_fn)
        )

        self.period = DATASET_INFO[env_name][scenario_name]["period"]
        self.sequence_length = DATASET_INFO[env_name][scenario_name]["sequence_length"]
        self.max_episode_length = environment.max_episode_length

    def _decode_fn(self, record_bytes: Any) -> Dict[str, Any]:
        example = tf.io.parse_single_example(
            record_bytes,
            tree.map_structure(lambda x: tf.io.FixedLenFeature([], dtype=tf.string), self._schema),
        )

        for key, dtype in self._schema.items():
            example[key] = tf.io.parse_tensor(example[key], dtype)

        sample: Dict[str, dict] = {
            "observations": {},
            "actions": {},
            "rewards": {},
            "terminals": {},
            "truncations": {},
            "infos": {"legals": {}},
        }
        for agent in self._agents:
            sample["observations"][agent] = example[f"{agent}_observations"]
            sample["actions"][agent] = example[f"{agent}_actions"]
            sample["rewards"][agent] = example[f"{agent}_rewards"]
            sample["terminals"][agent] = 1 - example[f"{agent}_discounts"]
            sample["truncations"][agent] = tf.zeros_like(example[f"{agent}_discounts"])
            sample["infos"]["legals"][agent] = example[f"{agent}_legal_actions"]

        sample["infos"]["mask"] = example["zero_padding_mask"]
        sample["infos"]["state"] = example["env_state"]
        sample["infos"]["episode_return"] = example["episode_return"]

        return sample

    def __getattr__(self, name: Any) -> Any:
        """Expose any other attributes of the underlying environment.

        Args:
        ----
            name (str): attribute.

        Returns:
        -------
            Any: return attribute from env or underlying env.

        """
        if hasattr(self.__class__, name):
            return self.__getattribute__(name)
        else:
            return getattr(self._tf_dataset, name)


def download_and_unzip_dataset(
    env_name: str,
    scenario_name: str,
    dataset_base_dir: str = "./datasets",
) -> None:
    dataset_download_url = DATASET_INFO[env_name][scenario_name]["url"]

    # TODO add check to see if dataset exists already.

    os.makedirs(f"{dataset_base_dir}/tmp/", exist_ok=True)
    os.makedirs(f"{dataset_base_dir}/{env_name}/", exist_ok=True)

    zip_file_path = f"{dataset_base_dir}/tmp/tmp_dataset.zip"

    extraction_path = f"{dataset_base_dir}/{env_name}"

    response = requests.get(dataset_download_url, stream=True)  # type: ignore
    total_length = response.headers.get("content-length")

    with open(zip_file_path, "wb") as file:
        if total_length is None:  # no content length header
            file.write(response.content)
        else:
            dl = 0
            total_length = int(total_length)  # type: ignore
            for data in response.iter_content(chunk_size=4096):
                dl += len(data)
                file.write(data)
                done = int(50 * dl / total_length)  # type: ignore
                sys.stdout.write("\r[%s%s]" % ("=" * done, " " * (50 - done)))
                sys.stdout.flush()

    # Step 2: Unzip the file
    with zipfile.ZipFile(zip_file_path, "r") as zip_ref:
        zip_ref.extractall(extraction_path)

    # Optionally, delete the zip file after extraction
    os.remove(zip_file_path)


def download_and_unzip_vault(
    env_name: str,
    scenario_name: str,
    dataset_base_dir: str = "./vaults",
) -> None:
    dataset_download_url = VAULT_INFO[env_name][scenario_name]["url"]

    if check_directory_exists_and_not_empty(f"{dataset_base_dir}/{env_name}/{scenario_name}.vlt"):
        print(f"Vault '{dataset_base_dir}/{env_name}/{scenario_name}' already exists.")
        return

    os.makedirs(f"{dataset_base_dir}/tmp/", exist_ok=True)
    os.makedirs(f"{dataset_base_dir}/{env_name}/", exist_ok=True)

    zip_file_path = f"{dataset_base_dir}/tmp/tmp_dataset.zip"

    extraction_path = f"{dataset_base_dir}/{env_name}"

    response = requests.get(dataset_download_url, stream=True)
    total_length = response.headers.get("content-length")

    with open(zip_file_path, "wb") as file:
        if total_length is None:  # no content length header
            file.write(response.content)
        else:
            dl = 0
            total_length = int(total_length)  # type: ignore
            for data in response.iter_content(chunk_size=4096):
                dl += len(data)
                file.write(data)
                done = int(50 * dl / total_length)  # type: ignore
                sys.stdout.write("\r[%s%s]" % ("=" * done, " " * (50 - done)))
                sys.stdout.flush()

    # Step 2: Unzip the file
    with zipfile.ZipFile(zip_file_path, "r") as zip_ref:
        zip_ref.extractall(extraction_path)

    # Optionally, delete the zip file after extraction
    os.remove(zip_file_path)


def check_directory_exists_and_not_empty(path: str) -> bool:
    # Check if the directory exists
    if os.path.exists(path) and os.path.isdir(path):
        # Check if the directory is not empty
        if not os.listdir(path):  # This will return an empty list if the directory is empty
            return False  # Directory exists but is empty
        else:
            return True  # Directory exists and is not empty
    else:
        return False  # Directory does not exist

def calculate_returns(
    experience: Dict[str, Array],
    reward_key: str = "rewards",
    terminal_key: str = "terminals"
) -> Array:
    """Calculate the returns in a dataset of experience.

    Args:
        experience (Dict[str, Array]): experience coming from an OG-MARL vault.
        reward_key (str, optional):
            Dictionary key of the rewards in the experience data.
            Defaults to "rewards".
        terminal_key (str, optional):
            Dictionary key of the terminals in the experience data.
            Defaults to "terminals".

    Returns:
        Array: jnp array of returns for each episode.
    """
    # Experience is of dimension of (1, T, N, *E)
    # We want all the time data, but just from one agent
    experience_one_agent = jax.tree_map(lambda x: x[0, :, 0, ...], experience)
    rewards = experience_one_agent[reward_key]
    terminals = experience_one_agent[terminal_key]

    def sum_rewards(terminals, rewards):
        def scan_fn(carry, inputs):
            terminal, reward = inputs
            new_carry = carry + reward
            new_carry = jax.lax.cond(
                terminal.all(),
                lambda _: reward,  # Reset the cumulative sum if terminal
                lambda _: new_carry,  # Continue accumulating otherwise
                operand=None
            )
            return new_carry, new_carry

        _, cumulative_rewards = jax.lax.scan(
            scan_fn,
            jnp.zeros_like(terminals[0]),
            (
                # We shift the terminals one timestep rightwards,
                # for our cumulative sum approach to work
                jnp.pad(terminals, ((1,0)))[:-1],
                rewards,
            )
        )
        return cumulative_rewards[terminals == 1]

    episode_returns = sum_rewards(terminals, rewards)
    return episode_returns


def analyse_vault(
    vault_name: str,
    vault_uids: Optional[List[str]] = None,
    rel_dir: str = "vaults",
    visualise: bool = False,
) -> Dict[str, Array]:
    """Analyse a vault by computing the returns of each dataset quality.

    Args:
        vault_name (str): Name of vault.
        vault_uids (Optional[List[str]], optional):
            List of UIDs to process.
            Defaults to None, which uses all the subdirectories.
        rel_dir (str, optional): Base location of vaults. Defaults to "vaults".
        visualise (bool, optional):
            Optionally plot a violin distribution of this data.
            Defaults to False.

    Returns:
        Dict[str, Array]: Dictionary of {uid: episode_returns}
    """
    vault_uids = sorted(
        next(os.walk(os.path.join(rel_dir, vault_name)))[1],
        reverse=True,
    )
    all_uid_returns: Dict[str, Array] = {}  # Dictionary to store returns for each UID

    for uid in vault_uids:
        vlt = Vault(vault_name=vault_name, rel_dir=rel_dir, vault_uid=uid)
        exp = vlt.read().experience
        uid_returns = calculate_returns(exp)
        all_uid_returns[uid] = uid_returns

    if visualise:
        sns.set_theme(style="whitegrid")  # Set seaborn theme with a light blue background
        plt.figure(figsize=(8, 6))  # Adjust figsize as needed

        sns.violinplot(data=list(all_uid_returns.values()), inner="point")
        plt.title(f"Violin Distributions of Returns for {vault_name}")
        plt.xlabel('Dataset Quality')
        plt.ylabel('Episode Returns')
        plt.xticks(range(len(all_uid_returns)), list(all_uid_returns.keys()))

        plt.show()

    return all_uid_returns<|MERGE_RESOLUTION|>--- conflicted
+++ resolved
@@ -16,11 +16,7 @@
 import sys
 import zipfile
 from pathlib import Path
-<<<<<<< HEAD
-from typing import Any, Dict
-=======
-from typing import Dict, List
->>>>>>> 506a4d35
+from typing import Any, Dict, List
 
 import jax
 import jax.numpy as jnp
@@ -29,15 +25,12 @@
 import seaborn as sns
 import tensorflow as tf
 import tree
-<<<<<<< HEAD
-from tensorflow import DType
-
-from og_marl.environments.base import BaseEnvironment
-=======
 from chex import Array
 from flashbax.vault import Vault
 from git import Optional
->>>>>>> 506a4d35
+from tensorflow import DType
+
+from og_marl.environments.base import BaseEnvironment
 
 VAULT_INFO = {
     "smac_v1": {
@@ -344,10 +337,9 @@
     else:
         return False  # Directory does not exist
 
+
 def calculate_returns(
-    experience: Dict[str, Array],
-    reward_key: str = "rewards",
-    terminal_key: str = "terminals"
+    experience: Dict[str, Array], reward_key: str = "rewards", terminal_key: str = "terminals"
 ) -> Array:
     """Calculate the returns in a dataset of experience.
 
@@ -369,15 +361,15 @@
     rewards = experience_one_agent[reward_key]
     terminals = experience_one_agent[terminal_key]
 
-    def sum_rewards(terminals, rewards):
-        def scan_fn(carry, inputs):
+    def sum_rewards(terminals: Array, rewards: Array) -> Array:
+        def scan_fn(carry: Array, inputs: Array) -> Array:
             terminal, reward = inputs
             new_carry = carry + reward
             new_carry = jax.lax.cond(
                 terminal.all(),
                 lambda _: reward,  # Reset the cumulative sum if terminal
                 lambda _: new_carry,  # Continue accumulating otherwise
-                operand=None
+                operand=None,
             )
             return new_carry, new_carry
 
@@ -387,9 +379,9 @@
             (
                 # We shift the terminals one timestep rightwards,
                 # for our cumulative sum approach to work
-                jnp.pad(terminals, ((1,0)))[:-1],
+                jnp.pad(terminals, ((1, 0)))[:-1],
                 rewards,
-            )
+            ),
         )
         return cumulative_rewards[terminals == 1]
 
@@ -436,8 +428,8 @@
 
         sns.violinplot(data=list(all_uid_returns.values()), inner="point")
         plt.title(f"Violin Distributions of Returns for {vault_name}")
-        plt.xlabel('Dataset Quality')
-        plt.ylabel('Episode Returns')
+        plt.xlabel("Dataset Quality")
+        plt.ylabel("Episode Returns")
         plt.xticks(range(len(all_uid_returns)), list(all_uid_returns.keys()))
 
         plt.show()
